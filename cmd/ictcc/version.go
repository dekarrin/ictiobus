--- conflicted
+++ resolved
@@ -1,11 +1,7 @@
 package main
 
 const (
-<<<<<<< HEAD
-	Version = "0.5.2"
-=======
-	Version = "0.5.3"
->>>>>>> e4504317
+	Version = "0.5.3+dev"
 )
 
 func GetVersionString() string {
